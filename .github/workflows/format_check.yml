--- conflicted
+++ resolved
@@ -42,9 +42,6 @@
         uses: ./.github/actions/match-github-to-slack-user
         env:
           AIRBYTE_TEAM_BOT_SLACK_TOKEN: ${{ secrets.SLACK_AIRBYTE_TEAM_READ_USERS }}
-<<<<<<< HEAD
-          GITHUB_API_TOKEN: ${{ secrets.GITHUB_TOKEN }}
-=======
           GITHUB_API_TOKEN: ${{ secrets.GITHUB_TOKEN }}
 
       - name: Format Failure on Master Slack Channel [MASTER]
@@ -77,5 +74,4 @@
                 text:
                   type: mrkdwn
                   text: " :octavia-shocked: <https://github.com/${{github.repository}}/actions/runs/${{github.run_id}}|View Action Run> :octavia-shocked: \n"
-              - type: divider
->>>>>>> e70507fb
+              - type: divider