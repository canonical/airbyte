data:
  ab_internal:
    ql: 400
    sl: 300
  allowedHosts:
    hosts:
      - ${domain}
  connectorBuildOptions:
    baseImage: docker.io/airbyte/source-declarative-manifest:7.0.1@sha256:ff1e701c8f913cf24a0220f62c8e64cc1c3011ba0a636985f4db47fdab1391b6
  connectorSubtype: api
  connectorType: source
  definitionId: 68e63de2-bb83-4c7e-93fa-a8a9051e3993
<<<<<<< HEAD
  dockerImageTag: 4.2.3
  canonicalImageTag: 1.0.3
=======
  dockerImageTag: 4.3.1
>>>>>>> e70507fb
  dockerRepository: airbyte/source-jira
  documentationUrl: https://docs.airbyte.com/integrations/sources/jira
  erdUrl: https://dbdocs.io/airbyteio/source-jira?view=relationships
  githubIssueLabel: source-jira
  icon: jira.svg
  license: ELv2
  maxSecondsBetweenMessages: 86400
  name: Jira
  remoteRegistries:
    pypi:
      enabled: false
      packageName: airbyte-source-jira
  registryOverrides:
    cloud:
      enabled: true
    oss:
      enabled: true
  releaseStage: generally_available
  releases:
    breakingChanges:
      4.0.0:
        deadlineAction: "auto_upgrade"
        message: "The `pull_requests` stream has been fully deprecated. This change constitutes a breaking change. For more information, see our migration documentation for source Jira."
        upgradeDeadline: "2025-05-04"
        scopedImpact:
          - scopeType: stream
            impactedScopes: ["pull_requests"]
      3.0.0:
        message: "Primary key for Workflows stream has been changed from `Id` to [`entityId`, `name`]. This change of pk makes the stream compatible with more types of destinations."
        upgradeDeadline: "2024-07-02"
        scopedImpact:
          - scopeType: stream
            impactedScopes: ["workflows"]
      2.0.0:
        message: "The source Jira connector is being migrated from the Python CDK to our declarative low-code CDK. Due to changes to the incremental stream state, this migration constitutes a breaking change. Additionally, an issue in the `ProjectAvatars` stream has been fixed. After updating, please reset your source before resuming syncs. For more information, see our migration documentation for source Jira."
        upgradeDeadline: "2024-05-31"
        scopedImpact:
          - scopeType: stream
            impactedScopes: ["board_issues", "issues", "sprint_issues"]
      1.0.0:
        message: "Stream state will be saved for every board in stream `Boards Issues`. Customers who use stream `Board Issues` in Incremental Sync mode must take action with their connections."
        upgradeDeadline: "2024-01-25"
        scopedImpact:
          - scopeType: stream
            impactedScopes: ["board_issues"]
    rolloutConfiguration:
      enableProgressiveRollout: false
  suggestedStreams:
    streams:
      - issues
      - projects
      - users
      - issue_fields
  supportLevel: certified
  tags:
    - language:manifest-only
    - cdk:low-code
  connectorTestSuitesOptions:
    - suite: liveTests
      testConnections:
        - name: jira_config_dev_null
          id: 28344f6b-d2c9-4671-a5e2-81374985156e
        - name: jira_config_empty_projects_dev_null
          id: 8f0c8c2b-8bc4-4d13-a2ef-ce234370dbd8
    - suite: unitTests
    - suite: integrationTests
      testSecrets:
        - name: SECRET_SOURCE-JIRA_EMPTY_PROJECTS_CREDS
          fileName: config_empty_projects.json
          secretStore:
            type: GSM
            alias: airbyte-connector-testing-secret-store
        - name: SECRET_SOURCE-JIRA__CREDS
          fileName: config.json
          secretStore:
            type: GSM
            alias: airbyte-connector-testing-secret-store
    - suite: acceptanceTests
      testSecrets:
        - name: SECRET_SOURCE-JIRA_EMPTY_PROJECTS_CREDS
          fileName: config_empty_projects.json
          secretStore:
            type: GSM
            alias: airbyte-connector-testing-secret-store
        - name: SECRET_SOURCE-JIRA__CREDS
          fileName: config.json
          secretStore:
            type: GSM
            alias: airbyte-connector-testing-secret-store
metadataSpecVersion: "1.0"<|MERGE_RESOLUTION|>--- conflicted
+++ resolved
@@ -10,12 +10,8 @@
   connectorSubtype: api
   connectorType: source
   definitionId: 68e63de2-bb83-4c7e-93fa-a8a9051e3993
-<<<<<<< HEAD
-  dockerImageTag: 4.2.3
+  dockerImageTag: 4.3.1
   canonicalImageTag: 1.0.3
-=======
-  dockerImageTag: 4.3.1
->>>>>>> e70507fb
   dockerRepository: airbyte/source-jira
   documentationUrl: https://docs.airbyte.com/integrations/sources/jira
   erdUrl: https://dbdocs.io/airbyteio/source-jira?view=relationships
