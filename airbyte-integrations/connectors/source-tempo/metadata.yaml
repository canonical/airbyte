data:
  ab_internal:
    ql: 300
    sl: 100
  allowedHosts:
    hosts:
      - api.tempo.io
  connectorSubtype: api
  connectorType: source
  definitionId: d1aa448b-7c54-498e-ad95-263cbebcd2db
<<<<<<< HEAD
  dockerImageTag: 0.4.30
  canonicalImageTag: 1.2.0
=======
  dockerImageTag: 0.4.32
>>>>>>> e70507fb
  dockerRepository: airbyte/source-tempo
  documentationUrl: https://docs.airbyte.com/integrations/sources/tempo
  githubIssueLabel: source-tempo
  icon: tempo.svg
  license: ELv2
  name: Tempo
  releaseDate: 2021-11-08
  remoteRegistries:
    pypi:
      enabled: false
      packageName: airbyte-source-tempo
  registryOverrides:
    cloud:
      enabled: true
    oss:
      enabled: true
  releaseStage: beta
  supportLevel: community
  tags:
    - cdk:low-code
    - language:manifest-only
  connectorTestSuitesOptions:
    - suite: liveTests
      testConnections:
        - name: tempo_accounts_only_config_dev_null
          id: 1bffaa9d-68f0-4b31-9544-ecd2391551d8
        - name: tempo_config_dev_null
          id: 27804e86-37c0-46d3-a863-242ab459ce75
    - suite: acceptanceTests
      testSecrets:
        - name: SECRET_SOURCE-TEMPO__CREDS
          fileName: config.json
          secretStore:
            type: GSM
            alias: airbyte-connector-testing-secret-store
        - name: SECRET_SOURCE_TEMPO_LIMITED_SCOPES
          fileName: accounts_only_config.json
          secretStore:
            type: GSM
            alias: airbyte-connector-testing-secret-store
  connectorBuildOptions:
    baseImage: docker.io/airbyte/source-declarative-manifest:7.1.1@sha256:e8dd37b6675300a0cc048457435fdd32fb58b806c91fd65367609542d658ed49
metadataSpecVersion: "1.0"<|MERGE_RESOLUTION|>--- conflicted
+++ resolved
@@ -8,12 +8,8 @@
   connectorSubtype: api
   connectorType: source
   definitionId: d1aa448b-7c54-498e-ad95-263cbebcd2db
-<<<<<<< HEAD
-  dockerImageTag: 0.4.30
+  dockerImageTag: 0.4.32
   canonicalImageTag: 1.2.0
-=======
-  dockerImageTag: 0.4.32
->>>>>>> e70507fb
   dockerRepository: airbyte/source-tempo
   documentationUrl: https://docs.airbyte.com/integrations/sources/tempo
   githubIssueLabel: source-tempo
